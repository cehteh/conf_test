--- conflicted
+++ resolved
@@ -1,6 +1,6 @@
 [package]
 name = "conf_test"
-version = "0.3.0"
+version = "0.3.1"
 authors = ["Christian Thäter <ct@pipapo.org>"]
 edition = "2021"
 description = "Run configuration tests from build.rs and set available features"
@@ -9,11 +9,7 @@
 keywords = ["configuration", "cargo", "buildscript"]
 
 [dependencies]
-<<<<<<< HEAD
-cargo_metadata = "0.15"
-=======
 cargo_metadata = ">=0.13, <=0.16"
->>>>>>> f38a216b
 
 [badges]
 maintenance = { status = "actively-developed" }